// The Notices and Disclaimers for Ocean Worlds Autonomy Testbed for Exploration
// Research and Simulation can be found in README.md in the root directory of
// this repository.

#ifndef TERRAIN_MODIFIER_H
#define TERRAIN_MODIFIER_H

#include <cv_bridge/cv_bridge.h>
#include <geometry_msgs/Point32.h>
#include <gazebo/rendering/Heightmap.hh>
#include "ow_dynamic_terrain/modify_terrain_circle.h"
#include "ow_dynamic_terrain/modify_terrain_ellipse.h"
#include "ow_dynamic_terrain/modify_terrain_patch.h"
#include "ow_dynamic_terrain/modified_terrain_diff.h"

namespace ow_dynamic_terrain
{
class TerrainModifier
{
public:
  static bool modifyCircle(gazebo::rendering::Heightmap* heightmap, Ogre::TexturePtr maskmap,
                           const ow_dynamic_terrain::modify_terrain_circle::ConstPtr& msg,
                           const std::function<float(int, int)>& get_height_value,
                           const std::function<void(int, int, float)>& set_height_value,
                           ow_dynamic_terrain::modified_terrain_diff& out_diff_msg);

  static bool modifyEllipse(gazebo::rendering::Heightmap* heightmap, Ogre::TexturePtr maskmap,
                            const ow_dynamic_terrain::modify_terrain_ellipse::ConstPtr& msg,
                            const std::function<float(int, int)>& get_height_value,
                            const std::function<void(int, int, float)>& set_height_value,
                            ow_dynamic_terrain::modified_terrain_diff& out_diff_msg);

  static bool modifyPatch(gazebo::rendering::Heightmap* heightmap, Ogre::TexturePtr maskmap,
                          const ow_dynamic_terrain::modify_terrain_patch::ConstPtr& msg,
                          const std::function<float(int, int)>& get_height_value,
                          const std::function<void(int, int, float)>& set_height_value,
                          ow_dynamic_terrain::modified_terrain_diff& out_diff_msg);

private:
  // converts a world position to a heightmap position in heightmap image coordiantes.
  // param heightmap: reference heightmap used for the conversion.
  // param position: a position in world coordinates
  static cv::Point2i getHeightmapPosition(gazebo::rendering::Heightmap* heightmap,
                                          const geometry_msgs::Point32& position);

  // Imports an OpenCV Matrix object from a sensor_msgs::Image object through cv_bridge
  static cv_bridge::CvImageConstPtr importImageToOpenCV(const ow_dynamic_terrain::modify_terrain_patch::ConstPtr& msg);

  // Applies the an OpenCV image to a heightmap at a given position, and updates
  // the maskmap to show heightmap points that have been modified.
  // param heightmap: heightmap to merge the image with
  // param center: absolute position within the heightmap where the image will be applied
  // param z_bias: a value that will be applied as an offset to height values retrieved from the image.
  // param image: a 2D matrix containing the height values (given as 32-bit floats) to be applied/merged.
  // param skip_zeros: if true, pixels in image that are equal to zero will be skipped over.
  // param get_height_value: a lambda function to retrive the height value from the heightmap
  // param set_height_value: a lambda function to set back the height value on the heightmap.
  // param merge_method: Choices are keep, replace, add, sub, min, max and avg.
  // param out_diff_image: an image that stores the change in heightmap around the tool
  // return: true if there was a change made to the heightmap, false otherwise
<<<<<<< HEAD
  static bool applyImageToHeightmap(gazebo::rendering::Heightmap* heightmap,
                                    const cv::Point2i& center, float z_bias,
                                    const cv::Mat& image, bool skip_zeros,
                                    const std::function<float(int, int)>& get_height_value,
                                    const std::function<void(int, int, float)>& set_height_value,
                                    const std::function<float(float, float)>& merge_method,
                                    cv_bridge::CvImage& out_result_image,
                                    cv_bridge::CvImage& out_diff_image);
=======
  static bool applyImage(gazebo::rendering::Heightmap* heightmap,
                         Ogre::TexturePtr maskmap, const cv::Point2i& center,
                         float z_bias, const cv::Mat& image, bool skip_zeros,
                         const std::function<float(int, int)>& get_height_value,
                         const std::function<void(int, int, float)>& set_height_value,
                         const std::function<float(float, float)>& merge_method,
                         cv_bridge::CvImage& out_diff_image);
>>>>>>> 9a425935
};
}  // namespace ow_dynamic_terrain

#endif  // TERRAIN_MODIFIER_H<|MERGE_RESOLUTION|>--- conflicted
+++ resolved
@@ -58,24 +58,14 @@
   // param merge_method: Choices are keep, replace, add, sub, min, max and avg.
   // param out_diff_image: an image that stores the change in heightmap around the tool
   // return: true if there was a change made to the heightmap, false otherwise
-<<<<<<< HEAD
-  static bool applyImageToHeightmap(gazebo::rendering::Heightmap* heightmap,
-                                    const cv::Point2i& center, float z_bias,
-                                    const cv::Mat& image, bool skip_zeros,
-                                    const std::function<float(int, int)>& get_height_value,
-                                    const std::function<void(int, int, float)>& set_height_value,
-                                    const std::function<float(float, float)>& merge_method,
-                                    cv_bridge::CvImage& out_result_image,
-                                    cv_bridge::CvImage& out_diff_image);
-=======
   static bool applyImage(gazebo::rendering::Heightmap* heightmap,
                          Ogre::TexturePtr maskmap, const cv::Point2i& center,
                          float z_bias, const cv::Mat& image, bool skip_zeros,
                          const std::function<float(int, int)>& get_height_value,
                          const std::function<void(int, int, float)>& set_height_value,
                          const std::function<float(float, float)>& merge_method,
+                         cv_bridge::CvImage& out_result_image,
                          cv_bridge::CvImage& out_diff_image);
->>>>>>> 9a425935
 };
 }  // namespace ow_dynamic_terrain
 
