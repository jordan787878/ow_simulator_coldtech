--- conflicted
+++ resolved
@@ -79,15 +79,10 @@
 
   CvImage result_image;
   CvImage differential_image;
-<<<<<<< HEAD
-  auto changed = applyImageToHeightmap(heightmap, center, msg->position.z, image, false, 
-                                       get_height_value, set_height_value, *merge_method,
-                                       result_image, differential_image);
-=======
+
   auto changed = applyImage(heightmap, maskmap, center, msg->position.z, image,
                             false, get_height_value, set_height_value,
-                            *merge_method, differential_image);
->>>>>>> 9a425935
+                            *merge_method, result_image, differential_image);
 
   if (changed)
     formatDiffMsg(result_image, differential_image, msg->position, h_scale,
@@ -146,15 +141,10 @@
 
   CvImage result_image;
   CvImage differential_image;
-<<<<<<< HEAD
-  auto changed = applyImageToHeightmap(heightmap, center, msg->position.z, image, false, 
-                                       get_height_value, set_height_value, *merge_method,
-                                       result_image, differential_image);
-=======
+
   auto changed = applyImage(heightmap, maskmap, center, msg->position.z, image,
                             false, get_height_value, set_height_value,
-                            *merge_method, differential_image);
->>>>>>> 9a425935
+                            *merge_method, result_image, differential_image);
 
   if (changed)
     formatDiffMsg(result_image, differential_image, msg->position, h_scale,
@@ -211,15 +201,10 @@
 
   CvImage result_image;
   CvImage differential_image;
-<<<<<<< HEAD
-  auto changed = applyImageToHeightmap(heightmap, center, msg->position.z, image, false, 
-                                       get_height_value, set_height_value, *merge_method,
-                                       result_image, differential_image);
-=======
+
   auto changed = applyImage(heightmap, maskmap, center, msg->position.z, image,
                             false, get_height_value, set_height_value,
-                            *merge_method, differential_image);
->>>>>>> 9a425935
+                            *merge_method, result_image, differential_image);
 
   if (changed)
     formatDiffMsg(result_image, differential_image, msg->position, h_scale,
@@ -256,22 +241,14 @@
   return image_handle;
 }
 
-<<<<<<< HEAD
-bool TerrainModifier::applyImageToHeightmap(Heightmap* heightmap, const cv::Point2i& center, float z_bias,
-                                            const cv::Mat& image, bool skip_zeros,
-                                            const function<float(int, int)>& get_height_value,
-                                            const function<void(int, int, float)>& set_height_value,
-                                            const function<float(float, float)>& merge_method, 
-                                            CvImage& out_result_image, CvImage& out_diff_image)
-=======
 bool TerrainModifier::applyImage(Heightmap* heightmap, TexturePtr maskmap,
                                  const cv::Point2i& center, float z_bias,
                                  const cv::Mat& image, bool skip_zeros,
                                  const function<float(int, int)>& get_height_value,
                                  const function<void(int, int, float)>& set_height_value,
                                  const function<float(float, float)>& merge_method,
+                                 CvImage& out_result_image,
                                  CvImage& out_diff_image)
->>>>>>> 9a425935
 {
   if (image.type() != CV_32FC1)
   {
@@ -339,16 +316,6 @@
       // if we make it here, flag that a change has occurred
       change_occurred = true;
     }
-<<<<<<< HEAD
-  
-    out_result_image.image    = result;
-    out_result_image.encoding = image_encodings::TYPE_32FC1;
-
-    out_diff_image.image    = diff;
-    out_diff_image.encoding = image_encodings::TYPE_32FC1;
-  
-    return change_occurred;
-=======
   }
 
   // Unlock mask pixel buffer
@@ -357,9 +324,11 @@
     pixel_buffer->unlock();
   }
 
+  out_result_image.image    = result;
+  out_result_image.encoding = image_encodings::TYPE_32FC1;
+
   out_diff_image.image    = diff;
   out_diff_image.encoding = image_encodings::TYPE_32FC1;
 
   return change_occurred;
->>>>>>> 9a425935
 }