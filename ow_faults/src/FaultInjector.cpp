--- conflicted
+++ resolved
@@ -27,12 +27,6 @@
     10, &FaultInjector::cameraFaultRepublishCb, this);
   m_camera_trigger_remapped_pub = node_handle.advertise<sensor_msgs::Image>(image_raw_str, 10);
 
-<<<<<<< HEAD
-  m_fault_ant_pan_remapped_pub = node_handle.advertise<std_msgs::Float64>("/ant_pan_position_controller/command", 10);
-  m_fault_ant_tilt_remapped_pub = node_handle.advertise<std_msgs::Float64>("/ant_tilt_position_controller/command", 10);
-
-=======
->>>>>>> 850be4a9
   //antenna fault publishers and subs
   m_fault_ant_pan_sub = node_handle.subscribe("/_original/ant_pan_position_controller/command",
                                               3,
@@ -106,10 +100,7 @@
   // Set failed sensor values to 0
   unsigned int index;
 
-<<<<<<< HEAD
-=======
   // checking rqt
->>>>>>> 850be4a9
   checkCamFaults();
 
   //pant tilt faults
@@ -169,15 +160,7 @@
     output.effort[index]  = FAULT_ZERO_TELEMETRY;
   }
 
-<<<<<<< HEAD
-  m_joint_state_pub.publish(output);
-=======
   m_joint_state_remapped_pub.publish(output);
-}
-
-void FaultInjector::checkCamFaults(){
-  m_cam_fault = m_faults.camera_left_trigger_failure;
->>>>>>> 850be4a9
 }
 
 void FaultInjector::distPitchFtSensorCb(const geometry_msgs::WrenchStamped& msg)
@@ -209,13 +192,10 @@
   m_dist_pitch_ft_sensor_pub.publish(out_msg);
 }
 
-<<<<<<< HEAD
 void FaultInjector::checkCamFaults(){
   m_cam_fault = m_faults.camera_left_trigger_failure;
 }
 
-=======
->>>>>>> 850be4a9
 template<typename group_t, typename item_t>
 int FaultInjector::findPositionInGroup(const group_t& group, const item_t& item)
 {
