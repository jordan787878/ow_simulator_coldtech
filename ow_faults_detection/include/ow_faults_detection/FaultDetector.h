--- conflicted
+++ resolved
@@ -101,12 +101,7 @@
   void cameraRawCb(const sensor_msgs::Image& msg);
   void cameraTriggerPublishCb(const ros::TimerEvent& t);
 
-<<<<<<< HEAD
-  // power functions
-  float getRandomFloatFromRange(float min_val, float max_val);
-=======
   // // power functions
->>>>>>> 34ff1a0d
   void publishPowerSystemFault();
   void powerSOCListener(const std_msgs::Float64& msg);
   void powerTemperatureListener(const std_msgs::Float64& msg);
