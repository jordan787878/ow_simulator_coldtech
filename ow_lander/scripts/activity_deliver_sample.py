#!/usr/bin/env python

# The Notices and Disclaimers for Ocean Worlds Autonomy Testbed for Exploration
# Research and Simulation can be found in README.md in the root directory of
# this repository.

import constants
import math
import copy
from tf.transformations import quaternion_from_euler
from tf.transformations import euler_from_quaternion
from moveit_msgs.msg import RobotState, Constraints, OrientationConstraint, PositionConstraint
from geometry_msgs.msg import Quaternion
from geometry_msgs.msg import Vector3
from shape_msgs.msg import SolidPrimitive

def arg_parsing(req):
  if req.use_defaults :
    # Default trenching values
    x_delivery=0.55
    y_delivery=-0.3
    z_delivery=0.82 # was .78
    delete_prev_traj=False

  else :
    x_delivery=req.x
    y_delivery=req.y
    z_delivery=req.z
    delete_prev_traj=req.delete_prev_traj

  return [req.use_defaults,x_delivery,y_delivery,z_delivery,delete_prev_traj]



<<<<<<< HEAD
def deliver_sample(move_arm, x_delivery, y_delivery, z_delivery):
=======
def deliver_sample(move_arm, args):
>>>>>>> c277c23f

  move_arm.set_planner_id("RRTstar")

  x_del = args[1]
  y_del = args[2]
  z_del = args[3]

  # after sample collect
  mypi = 3.14159
  d2r = mypi/180
  r2d = 180/mypi

  goal_pose = move_arm.get_current_pose().pose
  #position was found from rviz tool
  goal_pose.position.x = x_delivery
  goal_pose.position.y = y_delivery
  goal_pose.position.z = z_delivery

  r = -179
  p = -20
  y = -90

  q = quaternion_from_euler(r*d2r, p*d2r, y*d2r)
  goal_pose.orientation = Quaternion(q[0], q[1], q[2], q[3])

  move_arm.set_pose_target(goal_pose)

  plan = move_arm.plan()

  if len(plan.joint_trajectory.points) == 0: # If no plan found, abort
    return False

  plan = move_arm.go(wait=True)
  move_arm.stop()

  ###rotate scoop to deliver sample at current location...

  # adding position constraint on the solution so that the tip doesnot diverge to get to the solution.
  pos_constraint = PositionConstraint()
  pos_constraint.header.frame_id = "base_link"
  pos_constraint.link_name = "l_scoop"
  pos_constraint.target_point_offset.x = 0.1
  pos_constraint.target_point_offset.y = 0.1
  pos_constraint.target_point_offset.z = 0.1  ###rotate scoop to deliver sample at current location begin
  pos_constraint.constraint_region.primitives.append(SolidPrimitive(type=SolidPrimitive.SPHERE, dimensions=[0.01]))
  pos_constraint.weight = 1

  #using euler angles for own verification..

  r = +180
  p = 90  # 45 worked get
  y = -90
  q = quaternion_from_euler(r*d2r, p*d2r, y*d2r)
  goal_pose = move_arm.get_current_pose().pose
  rotation = (goal_pose.orientation.x, goal_pose.orientation.y, goal_pose.orientation.z, goal_pose.orientation.w)
  euler_angle = euler_from_quaternion(rotation)

  goal_pose.orientation = Quaternion(q[0], q[1], q[2], q[3])
  move_arm.set_pose_target(goal_pose)
  plan = move_arm.plan()

  if len(plan.joint_trajectory.points) == 0: # If no plan found, abort
    return False

  plan = move_arm.go(wait=True)
  move_arm.stop()
  move_arm.clear_pose_targets()

  move_arm.set_planner_id("RRTconnect")

  return True<|MERGE_RESOLUTION|>--- conflicted
+++ resolved
@@ -28,21 +28,17 @@
     z_delivery=req.z
     delete_prev_traj=req.delete_prev_traj
 
-  return [req.use_defaults,x_delivery,y_delivery,z_delivery,delete_prev_traj]
+  return [req.use_defaults, x_delivery, y_delivery, z_delivery, delete_prev_traj]
 
 
 
-<<<<<<< HEAD
-def deliver_sample(move_arm, x_delivery, y_delivery, z_delivery):
-=======
 def deliver_sample(move_arm, args):
->>>>>>> c277c23f
 
   move_arm.set_planner_id("RRTstar")
 
-  x_del = args[1]
-  y_del = args[2]
-  z_del = args[3]
+  x_delivery = args[1]
+  y_delivery = args[2]
+  z_delivery = args[3]
 
   # after sample collect
   mypi = 3.14159
