--- conflicted
+++ resolved
@@ -16,37 +16,9 @@
 import os
 import constants
 import numpy as np
-<<<<<<< HEAD
-=======
-import pylab
 from ow_lander.msg import GuardedMoveResult
->>>>>>> 3b61adc5
-
 
 from peak_detection_real_time import PeakDetectionRT
-
-
-def thresholding_algo(y, lag, threshold, influence):
-<<<<<<< HEAD
-    ground_found = 0
-    if (len(y) < lag):
-        return 
-    filteredY = np.array(y)
-    avgFilter = [0]*len(y)
-    stdFilter = [0]*len(y)
-    avgFilter[lag - 1] = np.mean(y[0:lag])
-    stdFilter[lag - 1] = np.std(y[0:lag])
-    for i in range(lag, len(y)):
-        if abs(y[i] - avgFilter[i-1]) > threshold * stdFilter [i-1]:
-            if y[i] > avgFilter[i-1]:
-                ground_found = 1
-            filteredY[i] = influence * y[i] + (1 - influence) * filteredY[i-1]
-            avgFilter[i] = np.mean(filteredY[(i-lag+1):i+1])
-            stdFilter[i] = np.std(filteredY[(i-lag+1):i+1])
-        else:
-            filteredY[i] = y[i]
-            avgFilter[i] = np.mean(filteredY[(i-lag+1):i+1])
-            stdFilter[i] = np.std(filteredY[(i-lag+1):i+1])
 
 lag = 80
 threshold = 6.3
@@ -68,48 +40,6 @@
 
   check_for_contact(data.velocity[6])
   
-=======
-  ground_found = 0
-  if (len(y) < lag):
-    return
-  filteredY = np.array(y)
-  avgFilter = [0]*len(y)
-  stdFilter = [0]*len(y)
-  avgFilter[lag - 1] = np.mean(y[0:lag])
-  stdFilter[lag - 1] = np.std(y[0:lag])
-  for i in range(lag, len(y)):
-    if abs(y[i] - avgFilter[i-1]) > threshold * stdFilter [i-1]:
-      if y[i] > avgFilter[i-1]:
-        ground_found = 1
-      filteredY[i] = influence * y[i] + (1 - influence) * filteredY[i-1]
-      avgFilter[i] = np.mean(filteredY[(i-lag+1):i+1])
-      stdFilter[i] = np.std(filteredY[(i-lag+1):i+1])
-    else:
-      filteredY[i] = y[i]
-      avgFilter[i] = np.mean(filteredY[(i-lag+1):i+1])
-      stdFilter[i] = np.std(filteredY[(i-lag+1):i+1])
-
-  return ground_found
-
-def check_for_contact(y):
-  # lag, threshold and innfluence can be tuned to detect contact with the ground. These numbers were tested with
-  #different planning algorithms to check for ground. If these number doesnot work for your particular configuration,
-  #you can re-tune the numbers. Save velocity array (uncomment line 60 np.savetxt ....), and run   peak_detect.py. see
-  #peak_detect.py for more information.
-  lag = 100
-  threshold = 20
-  influence = 1.0
-  # Run algo with settings from above
-  result = thresholding_algo(y, lag=lag, threshold=threshold, influence=influence)
-  return result
-
-def joint_states_cb(data):
-
-  global velocity_array
-  velocity_array  = np.append(velocity_array , data.velocity[6])
-  #c = np.savetxt('velocity_array.txt', velocity_array)  # save the velocity_array to tune the ground detection
->>>>>>> 3b61adc5
-
 
 # The talker runs once the publish service is called. It starts a publisher
 # per joint controller, then reads the trajectory csvs.
@@ -177,7 +107,6 @@
     if row[0][0] == '1' : # If the row is a command
       for x in range(nb_links):
         pubs[x].publish(float("%14s\n"%row[12+x]))
-      print "Sent %s on joint[0] publisher"%(float("%14s\n"%row[12+0]))
       rate.sleep()
 
 
@@ -193,38 +122,24 @@
     peak_detection.reset()
     rate = rospy.Rate(int(pub_rate/2)) # Hz
     rospy.Subscriber("/joint_states", JointState, joint_states_cb)
-<<<<<<< HEAD
+    tfBuffer = tf2_ros.Buffer()
+    listener = tf2_ros.TransformListener(tfBuffer)
+
     for row in guard_rows[1:]: # Cycles on all the rows except header
       if row[0][0] == '1' : # If the row is a command
         if ground_detected != 0:
-            print "Found ground, stopped motion..."
-            return True, "Done publishing guarded_move"
-
-        for x in range(nb_links):
-          pubs[x].publish(float("%14s\n"%row[12+x]))
-        rate.sleep()
-=======
-    tfBuffer = tf2_ros.Buffer()
-    listener = tf2_ros.TransformListener(tfBuffer)
-    time.sleep(2)
-    for row in guard_rows[1:]: # Cycles on all the rows except header
-      if row[0][0] == '1' : # If the row is a command
-        ground = check_for_contact(velocity_array)
-        if (ground == 1):
           print "Found ground, stopped motion..."
 
           trans = tfBuffer.lookup_transform("base_link", "l_scoop_tip", rospy.Time(0), rospy.Duration(10.0))
-          guarded_move_pub.publish(ground, trans.transform.translation, 'base_link')
+          guarded_move_pub.publish(True, trans.transform.translation, 'base_link')
 
           return True, "Done publishing guarded_move"
 
         for x in range(nb_links):
           pubs[x].publish(float("%14s\n"%row[12+x]))
-        print "Guarded. Sent %s on joint[0] publisher"%(float("%14s\n"%row[12+0]))
         rate.sleep()
 
-    guarded_move_pub.publish(ground, Point(0.0, 0.0, 0.0), 'base_link')
->>>>>>> 3b61adc5
+    guarded_move_pub.publish(False, Point(0.0, 0.0, 0.0), 'base_link')
 
   return True, "Done publishing trajectory"
 
