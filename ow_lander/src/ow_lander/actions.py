--- conflicted
+++ resolved
@@ -638,7 +638,7 @@
     SCOOP_DOWNWARD = Vector3(0, 0, 1)
     try:
       # transform only position
-      intended_start_position_stamped = self.transform_to_planning_frame(
+      estimated_surface_stamped = self.transform_to_planning_frame(
         self.get_intended_position(goal.frame, goal.relative, goal.position)
       )
       # normal is always considered in base_link regardless of frame parameter
@@ -648,47 +648,28 @@
       return
     # orient scoop so that the bottom points opposite to the normal
     orientation = math3d.quaternion_rotation_between(SCOOP_DOWNWARD, normal)
-<<<<<<< HEAD
-=======
-    estimated_surface_pos = goal.position
-    if relative:
-      estimated_surface_pos = FrameTransformer().transform_present(
-        estimated_surface_pos, constants.FRAME_ID_BASE, constants.FRAME_ID_TOOL)
-      if estimated_surface_pos is None:
-        self._set_aborted("Failed to perform necessary frame transforms for " \
-                          "trajectory planning.")
-        return
->>>>>>> 2b00116c
     # pose before end-effector is driven towards surface
     intended_start_pose_stamped = PoseStamped(
-      header=intended_start_position_stamped.header,
+      header=estimated_surface_stamped.header,
       pose=Pose(
-<<<<<<< HEAD
-        position=intended_start_position_stamped.point,
-=======
+        # begin a distance along the anti-normal direction from surface position
         position=math3d.add(
-          estimated_surface_pos,
+          estimated_surface_stamped.point,
           math3d.scalar_multiply(-goal.distance, normal)
         ),
->>>>>>> 2b00116c
         orientation=orientation
       )
     )
-    max_distance = goal.distance + goal.overdrive
-    displacement = math3d.scalar_multiply(max_distance, normal)
     # pose after end-effector has driven its maximum distance towards surface
     # if there is no surface, the end-effector will reach this pose
     intended_end_pose_stamped = PoseStamped(
-      header=intended_start_position_stamped.header,
+      header=estimated_surface_stamped.header,
       pose=Pose(
+        # end an overdrive along the normal direction from the surface position
         position=math3d.add(
-<<<<<<< HEAD
-          intended_start_position_stamped.point, displacement),
-=======
-          estimated_surface_pos,
+          estimated_surface_stamped.point,
           math3d.scalar_multiply(goal.overdrive, normal)
         ),
->>>>>>> 2b00116c
         orientation=orientation
       )
     )
@@ -717,13 +698,8 @@
        return
     # local function to compute progress of the action during surface approach
     def compute_distance():
-<<<<<<< HEAD
       pose = self.get_end_effector_pose(constants.FRAME_ID_BASE).pose
-      d = math3d.subtract(pose.position, intended_start_position_stamped.point)
-=======
-      pose = self.get_end_effector_pose().pose
-      d = math3d.subtract(pose.position, estimated_surface_pos)
->>>>>>> 2b00116c
+      d = math3d.subtract(pose.position, estimated_surface_stamped.point)
       return math3d.norm(d)
     # setup F/T monitor and its callback
     monitor = FTSensorThresholdMonitor(force_threshold=goal.force_threshold,
